--- conflicted
+++ resolved
@@ -9,14 +9,9 @@
     # Note we do not specify a lens here, so we are using the logit lens
     args = (
         f"eval --data.name {text_dataset_path}"
-<<<<<<< HEAD
-        f" --model.name {gpt2_random_model_local_path}"
+        f" --model.name {gpt2_tiny_random_model_local_path}"
         " --record_logit_stats"
         " --tokens 4000 --max_length 128"
-=======
-        f" --model.name {gpt2_tiny_random_model_local_path}"
-        " --limit 20 --max_length 128"
->>>>>>> 1308bdde
         f" --output {tmp_path}"
     )
     args = args.split()
