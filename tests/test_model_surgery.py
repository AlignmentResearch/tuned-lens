import pytest
import torch as th
<<<<<<< HEAD
=======
from transformers import AutoModelForCausalLM

>>>>>>> d98d74a3
from tuned_lens import model_surgery
from transformers import PreTrainedModel, models


def test_get_final_layer_norm_raises(opt_random_model: PreTrainedModel):
    opt_random_model.base_model.decoder.final_layer_norm = None
    with pytest.raises(ValueError):
        assert model_surgery.get_final_norm(opt_random_model)


def test_get_final_layer_norm(random_small_model: PreTrainedModel):
    ln = model_surgery.get_final_norm(random_small_model)
    assert isinstance(ln, (th.nn.LayerNorm, models.llama.modeling_llama.LlamaRMSNorm))


def test_get_layers_from_model(random_small_model: PreTrainedModel):
    path, layers = model_surgery.get_transformer_layers(random_small_model)
    assert isinstance(layers, th.nn.ModuleList)
    assert isinstance(path, str)
    assert len(layers) == random_small_model.config.num_hidden_layers<|MERGE_RESOLUTION|>--- conflicted
+++ resolved
@@ -1,12 +1,8 @@
 import pytest
 import torch as th
-<<<<<<< HEAD
-=======
-from transformers import AutoModelForCausalLM
+from transformers import PreTrainedModel, models
 
->>>>>>> d98d74a3
 from tuned_lens import model_surgery
-from transformers import PreTrainedModel, models
 
 
 def test_get_final_layer_norm_raises(opt_random_model: PreTrainedModel):
