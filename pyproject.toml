[build-system]
requires = ["setuptools"]
build-backend = "setuptools.build_meta"

[project]
name = "tuned-lens"
description = "Tools for understanding how transformer predictions are built layer-by-layer"
readme = "README.md"
requires-python = ">=3.9"
keywords = ["nlp", "interpretability", "language-models", "explainable-ai"]
license = {text = "MIT License"}
dependencies = [
    "accelerate",
    "datasets",
    "plotly>=5.13.1",
    "scikit-learn",
    "zstandard",
    "torch>=1.13.0",
    "transformers",
    "huggingface_hub>=0.12.1",
]
<<<<<<< HEAD
version = "0.0.4"
=======
version = "0.0.5"
>>>>>>> 0c5db92a

[project.optional-dependencies]
dev = [
    "pre-commit",
    "bump2version",
    "pytest-skip-slow",
    "pytest",
]
docs = [
    "furo",
    "myst-parser",
    "sphinx",
    "sphinx-autodoc-typehints",
    "sphinx-rtd-theme",
]
test = [
    "pytest-skip-slow",
    "pytest-cov",
    "pytest",
    "mock",
]
notebooks = [
    "ipywidgets",
]

[project.scripts]
tuned-lens = "tuned_lens.__main__:run"

[tool.setuptools.packages.find]
namespaces = false

[tool.pytest.ini_options]
addini = "slow : mark tests as slow these will be skipped by default"

[tool.ruff]
# Enable pycodestyle (`E`) and Pyflakes (`F`) codes by default.
select = ["E", "F", "D"]
ignore = []

# Allow autofix for all enabled rules (when `--fix`) is provided.
fixable = ["A", "B", "C", "D", "E", "F"]
unfixable = []

# Exclude a variety of commonly ignored directories.
exclude = [
    ".bzr",
    ".direnv",
    ".eggs",
    ".git",
    ".hg",
    ".mypy_cache",
    ".nox",
    ".pants.d",
    ".pytype",
    ".ruff_cache",
    ".svn",
    ".tox",
    ".venv",
    "__pypackages__",
    "_build",
    "buck-out",
    "build",
    "dist",
    "node_modules",
    "venv",
]

# Same as Black.
line-length = 88

# Allow unused variables when underscore-prefixed.
dummy-variable-rgx = "^(_+|(_+[a-zA-Z0-9_]*[a-zA-Z0-9]+?))$"

# Assume Python 3.10.
target-version = "py310"

[tool.ruff.mccabe]
# Unlike Flake8, default to a complexity level of 10.
max-complexity = 10

[tool.ruff.pydocstyle]
convention = "google"

[tool.ruff.per-file-ignores]
"__init__.py" = ["F401"]
"docs/**.py" = ["D"]
"tests/**.py" = ["D"]
"tuned_lens/stats/**.py" = ["D"]
"tuned_lens/causal/**.py" = ["D"]
"tuned_lens/nn/probe_dict.py" = ["D"]<|MERGE_RESOLUTION|>--- conflicted
+++ resolved
@@ -19,11 +19,7 @@
     "transformers",
     "huggingface_hub>=0.12.1",
 ]
-<<<<<<< HEAD
-version = "0.0.4"
-=======
 version = "0.0.5"
->>>>>>> 0c5db92a
 
 [project.optional-dependencies]
 dev = [
