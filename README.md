--- conflicted
+++ resolved
@@ -5,15 +5,6 @@
 
 This package provides a simple interface training and evaluating __tuned lenses__. A tuned lens allows us to peak at the iterative computations that a transformer is using the compute the next token.
 
-<<<<<<< HEAD
-A lens into a transformer with n layers allows you to replace the last $m$ layers of the model with an [affine transformation](https://pytorch.org/docs/stable/generated/torch.nn.Linear.html) (we call these affine adapters).
-
-This essentially skips over these last few layers and lets you see the best prediction that can be made from the model's representations, i.e. the residual stream, at layer $n - m$. Since the representations may be rotated, shifted, or stretched from layer to layer it's useful to train the len's affine adapters specifically on each layer. This training is what differentiates this method from simpler approaches that decode the residual stream of the network directly using the unembeding layer i.e. the logit lens. We explain this process in more detail in a forthcoming paper.
-
-## Install instructions
-### Installing From Source
-First you will need to install the basic prerequisites into a virtual environment
-=======
 A lens into a transformer with n layers allows you to replace the last $m$ layers of the model with an [affine transformation](https://pytorch.org/docs/stable/generated/torch.nn.Linear.html) (we call these affine translators).
 
 This skips over these last few layers and lets you see the best prediction that can be made from the model's intermediate representations, i.e. the residual stream, at layer $n - m$. Since the representations may be rotated, shifted, or stretched from layer to layer it's useful to train an affine specifically on each layer. This training is what differentiates this method from simpler approaches that decode the residual stream of the network directly using the unembeding layer i.e. the [logit lens](https://www.lesswrong.com/posts/AcKRB8wDpdaN6v6ru/interpreting-gpt-the-logit-lens). We explain this process and its applications in a forthcoming paper "Eliciting Latent Predictions from Transformers with the Tuned Lens".
@@ -24,7 +15,6 @@
 ## Install instructions
 ### Installing From Source
 First you will need to install the basic prequists into a virtual envirment
->>>>>>> a569a2de
 * Python 3.9+
 * Pytorch 1.12.0+
 
@@ -58,11 +48,7 @@
 Once you have a lens file either by training it yourself of by downloading it. You
 can run various evaluations on it using the provided evaluation command.
 ```
-<<<<<<< HEAD
-tuned-lens eval gpt-2 tuned_lens/datasets/pile_sliver --lens gpt-2-lens 
-=======
-tuned-lens eval gpt2 test.jsonl --lens gpt-2-lens
->>>>>>> a569a2de
+tuned-lens eval gpt2 tuned_lens/datasets/pile_sliver --lens gpt-2-lens
     --dataset the_pile all \
     --split validation \
     --output lens_eval_results.json
@@ -73,27 +59,14 @@
 This will train a tuned lens on gpt-2 with the default hyper parameters.
 
 ```bash
-<<<<<<< HEAD
-tuned-lens train gpt-2 tuned_lens/datasets/pile_sliver
+tuned-lens train gpt2 tuned_lens/datasets/pile_sliver
     --dataset the_pile all \
     --split train \
-=======
-tuned-lens train gpt2 val.jsonl
-    --dataset the_pile all \
-    --split validation \
->>>>>>> a569a2de
     --output gpt-2-lens
 ```
 
 > **Note**
-<<<<<<< HEAD
 > This will download the entire validation set of the pile which is about 0.5 GBs. If you
-> are doing this within a docker file it's recommended to mount external storage to huggingface's
-> cache directory.
-
-### Citation
-=======
-> This will download the entire validation set of the pile which is over 30 GBs. If you
 > are doing this within a docker file it's recommended to mount external storage to huggingface's
 > cache directory.
 
@@ -116,5 +89,4 @@
   journal={to appear},
   year={2023}
 }
-```
->>>>>>> a569a2de
+```