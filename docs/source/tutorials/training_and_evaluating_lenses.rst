--- conflicted
+++ resolved
@@ -44,20 +44,12 @@
 
 .. code-block:: console
 
-<<<<<<< HEAD
-   python -m tuned_lens eval --data.name test.jsonl \
-        --model.name gpt2 \
-        --tokens 4000 --max_seq_len 128 \
-        --lens_name gpt2 \
-        --output evaluation/gpt2
-=======
    python -m tuned_lens eval \
         --data.name test.jsonl \
         --model.name EleutherAI/pythia-160m-deduped \
         --tokens 16400000 \
         --lens_name my_lenses/EleutherAI/pythia-160m-deduped \
         --output evaluation/EleutherAI/pythia-160m-deduped
->>>>>>> 960f3388
 
 ++++++++++++++++++++++++++++++++++++++++++++
 Distributed Data Parallel Multi-GPU Training
