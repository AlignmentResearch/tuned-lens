--- conflicted
+++ resolved
@@ -123,11 +123,7 @@
         }
       ],
       "source": [
-<<<<<<< HEAD
-        "!pip install tuned-lens\n"
-=======
         "!pip install tuned-lens==0.0.5\n"
->>>>>>> 1086df23
       ]
     },
     {
