{
  "cells": [
    {
      "attachments": {},
      "cell_type": "markdown",
      "metadata": {
        "id": "FU-1GTZT28li"
      },
      "source": [
        "# The tuned lens 🔎\n",
        "A tuned lens allows us to peak at the iterative computations that a transformer is using the compute the next token.\n",
        "\n",
        "A lens into a transformer with n layers allows you to replace the last $m$ layers of the model with an [affine transformation](https://pytorch.org/docs/stable/generated/torch.nn.Linear.html) (we call these affine translators).\n",
        "\n",
        "This essentially skips over these last few layers and lets you see the best prediction that can be made from the model's representations, i.e. the residual stream, at layer $n - m$. Since the representations may be rotated, shifted, or stretched from layer to layer it's useful to train the len's affine translators specifically on each layer. This training is what differentiates this method from simpler approaches that decode the residual stream of the network directly using the unembeding layer i.e. the logit lens. We explain this process along with more applications of the method in [the paper](ttps://arxiv.org/abs/2303.08112).\n",
        "\n",
        "You can find the complete set of pretrained lenses on [the hugging face space](https://huggingface.co/spaces/AlignmentResearch/tuned-lens/tree/main/lens).\n",
        "\n",
        "## Usage\n",
        "Since the tuned lens produces a distribution of predictions to visualize it's output we need to we need to provide a summary statistic to plot.  The default is simply [entropy](https://en.wikipedia.org/wiki/Entropy_(information_theory)), but you can also choose the [cross entropy](https://en.wikipedia.org/wiki/Cross_entropy) with the target token, or the [KL divergence](https://en.wikipedia.org/wiki/Kullback%E2%80%93Leibler_divergence) between the model's predictions and the tuned lens' predictions. You can also hover over a token to see more of the distribution i.e. the top 10 most probable tokens and their probabilities.\n",
        "\n",
        "## Examples\n",
        "Some interesting examples you can try.\n",
        "\n",
        "### Copy paste:\n",
        "```\n",
        "Copy: A!2j!#u&NGApS&MkkHe8Gm!#\n",
        "Paste: A!2j!#u&NGApS&MkkHe8Gm!#\n",
        "```\n",
        "\n",
        "### Trivial in-context learning\n",
        "```\n",
        "inc 1 2\n",
        "inc 4 5\n",
        "inc 13 \n",
        "```\n",
        "\n",
        "#### Addition\n",
        "```\n",
        "add 1 1 2\n",
        "add 3 4 7\n",
        "add 13 2 \n",
        "```"
      ]
    },
    {
      "cell_type": "code",
      "execution_count": null,
      "metadata": {
        "id": "W9cRsIdK2-Jm"
      },
      "outputs": [],
      "source": [
<<<<<<< HEAD
        "!pip install tuned-lens==0.0.4\n"
=======
        "!pip install tuned-lens==0.0.5\n"
>>>>>>> b9007b5d
      ]
    },
    {
      "cell_type": "code",
      "execution_count": null,
      "metadata": {
        "id": "FGd2YmyD28lk",
        "scrolled": true
      },
      "outputs": [],
      "source": [
        "import torch\n",
        "from tuned_lens.nn.lenses import TunedLens, LogitLens\n",
        "from transformers import AutoModelForCausalLM, AutoTokenizer\n",
        "\n",
        "device = torch.device('cpu')\n",
        "# To try a diffrent modle / lens check if the lens is avalible then modify this code\n",
        "model = AutoModelForCausalLM.from_pretrained('gpt2-large')\n",
        "model = model.to(device)\n",
        "tokenizer = AutoTokenizer.from_pretrained('gpt2-large')\n",
        "tuned_lens = TunedLens.load(\"gpt2-large\", map_location=device)\n",
        "tuned_lens = tuned_lens.to(device)\n",
        "logit_lens = LogitLens(model)"
      ]
    },
    {
      "cell_type": "code",
      "execution_count": null,
      "metadata": {
        "id": "z9AhuLaDBDRN"
      },
      "outputs": [],
      "source": [
        "try:\n",
        "  from google.colab import output\n",
        "  output.enable_custom_widget_manager()\n",
        "except:\n",
        "  pass"
      ]
    },
    {
      "cell_type": "code",
      "execution_count": null,
      "metadata": {
        "id": "DL8f4i2828lm",
        "scrolled": true
      },
      "outputs": [],
      "source": [
        "from tuned_lens.plotting import plot_lens\n",
        "import ipywidgets as widgets\n",
        "from plotly import graph_objects as go\n",
        "\n",
        "\n",
        "def make_plot(lens, text, layer_stride, statistic, token_range):\n",
        "    input_ids = tokenizer.encode(text, return_tensors=\"pt\")\n",
        "\n",
        "    if len(input_ids[0]) == 0:\n",
        "        return widgets.Text(\"Please enter some text.\")\n",
        "    \n",
        "    if (token_range[0] == token_range[1]):\n",
        "        return widgets.Text(\"Please provide valid token range.\")\n",
        "\n",
        "    return go.FigureWidget(\n",
        "        plot_lens(\n",
        "            model,\n",
        "            tokenizer,\n",
        "            lens,\n",
        "            layer_stride=layer_stride,\n",
        "            input_ids=input_ids,\n",
        "            start_pos=token_range[0],\n",
        "            end_pos=token_range[1] if token_range[1] > 0 else None,\n",
        "            statistic=statistic,\n",
        "        )\n",
        "    )\n",
        "\n",
        "style = {'description_width': 'initial'}\n",
        "statistic_wdg = widgets.Dropdown(\n",
        "    options=[\n",
        "        ('Entropy', 'entropy'),\n",
        "        ('Cross Entropy', 'ce'),\n",
        "        ('Forward KL', 'forward_kl'),\n",
        "    ],\n",
        "    description='Select Statistic:',\n",
        "    style=style,\n",
        ")\n",
        "text_wdg = widgets.Textarea(\n",
        "    description=\"Input Text\",\n",
        "    value=\"it was the best of times, it was the worst of times\",\n",
        ")\n",
        "lens_wdg = widgets.Dropdown(\n",
        "    options=[('Tuned Lens', tuned_lens), ('Logit Lens', logit_lens)],\n",
        "    description='Select Lens:',\n",
        "    style=style,\n",
        ")\n",
        "\n",
        "layer_stride_wdg = widgets.BoundedIntText(\n",
        "    value=2,\n",
        "    min=1,\n",
        "    max=model.config.n_layer//2,\n",
        "    step=1,\n",
        "    description='Layer Stride:',\n",
        "    disabled=False\n",
        ")\n",
        "\n",
        "token_range_wdg = widgets.IntRangeSlider(\n",
        "    description='Token Range',\n",
        "    min=0,\n",
        "    max=1,\n",
        "    step=1,\n",
        "    style=style,\n",
        ")\n",
        "\n",
        "\n",
        "def update_token_range(*args):\n",
        "    token_range_wdg.max = len(tokenizer.encode(text_wdg.value))\n",
        "\n",
        "update_token_range()\n",
        "\n",
        "token_range_wdg.value = [0, token_range_wdg.max]\n",
        "text_wdg.observe(update_token_range, 'value')\n",
        "\n",
        "interact = widgets.interact.options(manual_name='Run Lens', manual=True)\n",
        "\n",
        "plot = interact(\n",
        "    make_plot,\n",
        "    text=text_wdg,\n",
        "    statistic=statistic_wdg,\n",
        "    lens=lens_wdg,\n",
        "    layer_stride=layer_stride_wdg,\n",
        "    token_range=token_range_wdg,\n",
        ")"
      ]
    }
  ],
  "metadata": {
    "colab": {
      "provenance": []
    },
    "kernelspec": {
      "display_name": "Python 3 (ipykernel)",
      "language": "python",
      "name": "python3"
    },
    "language_info": {
      "codemirror_mode": {
        "name": "ipython",
        "version": 3
      },
      "file_extension": ".py",
      "mimetype": "text/x-python",
      "name": "python",
      "nbconvert_exporter": "python",
      "pygments_lexer": "ipython3",
      "version": "3.9.16"
    },
    "vscode": {
      "interpreter": {
        "hash": "ca27fca65bbd5c56c827a2643e94bc7b2b551ee6ee2fe84566f2c789012bce4f"
      }
    }
  },
  "nbformat": 4,
  "nbformat_minor": 0
}<|MERGE_RESOLUTION|>--- conflicted
+++ resolved
@@ -51,11 +51,7 @@
       },
       "outputs": [],
       "source": [
-<<<<<<< HEAD
-        "!pip install tuned-lens==0.0.4\n"
-=======
         "!pip install tuned-lens==0.0.5\n"
->>>>>>> b9007b5d
       ]
     },
     {
