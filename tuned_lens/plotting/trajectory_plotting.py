"""Contains utility classes for creating heatmap visualizations."""
from dataclasses import dataclass, replace
from typing import Any, Dict, Optional, Tuple

import numpy as np
from numpy.typing import NDArray
from plotly import graph_objects as go


def trunc_string_left(string: str, new_len: int) -> str:
    """Truncate a string to the left."""
    return " " * (new_len - len(string)) + string[-new_len:]


@dataclass
class TrajectoryLabels:
    """Contains sets of labels for each layer and position in the residual stream."""

    label_strings: NDArray[np.str_]
    """(n_layers x sequence_length) label for each layer and position in the stream."""
    hover_over_entries: Optional[NDArray[np.str_]] = None
    """(n_layers x sequence_length x rows x cols) table of strings to display when
        hovering over a cell. For example, the top k prediction from the lens."""

    def stride(self, stride: int) -> "TrajectoryLabels":
        """Return a new TrajectoryLabels with the given stride.

        Args:
            stride : The number of layers between each layer we keep.

        Returns:
            A new TrajectoryLabels with the given stride.
        """
        assert stride > 0, f"stride must be positive, got {stride}"
        return replace(
            self,
            label_strings=_stride_keep_last(self.label_strings, stride),
            hover_over_entries=None
            if self.hover_over_entries is None
            else _stride_keep_last(self.hover_over_entries, stride),
        )

    def template_and_customdata(
        self, col_width_limit: int = 10
    ) -> Tuple[str, NDArray[np.str_]]:
        """Construct a template for use with Plotly's hovertemplate."""
        assert self.hover_over_entries is not None
        n_rows, n_cols = self.hover_over_entries.shape[-2:]

        vec_str_len = np.vectorize(len)
        lengths = vec_str_len(self.hover_over_entries)
        max_col_lens = np.max(lengths, axis=(0, 1, 2), keepdims=True)
        max_col_lens = np.minimum(max_col_lens + 1, col_width_limit)

        vec_truncate = np.vectorize(trunc_string_left)
        truncated_entries = vec_truncate(self.hover_over_entries, max_col_lens)

        html_table = ""
        for row in range(n_rows):
            for col in range(n_cols):
                html_table += f"%{{customdata[{row*n_cols + col}]}}"
            html_table += "<br>"
        html_table += "<extra></extra>"
        customdata = truncated_entries.reshape(
            self.hover_over_entries.shape[:2] + (-1,)
        )
        return html_table, customdata


@dataclass
class TrajectoryStatistic:
    """This class represents a trajectory statistic that can be visualized.

    For example, the entropy of the lens predictions at each layer.
    """

    name: str
    """The name of the statistic. For example, "entropy"."""
    stats: NDArray[np.float32]
    """(n_layers x sequence_length) value of the statistic across layer and position."""
    sequence_labels: Optional[NDArray[np.str_]] = None
    """(sequence_length) labels for the sequence dimension e.g. input tokens."""
    trajectory_labels: Optional[TrajectoryLabels] = None
    """Labels for each layer and position in the stream. For example, the top 1
    prediction from the lens at each layer."""
    units: Optional[str] = None
    """The units of the statistic."""
    max: Optional[float] = None
    """The maximum value of the statistic."""
    min: Optional[float] = None
    """The minimum value of the statistic."""
    includes_output: bool = True
    """Whether the statistic includes the final output layer."""

    _layer_labels: Optional[NDArray[np.str_]] = None

    def __post_init__(self) -> None:
        """Validate class invariants."""
        assert len(self.stats.shape) == 2, f"{self.stats.shape} != (n_layers, seq_len)"

        assert self.trajectory_labels is None or (
            self.trajectory_labels.label_strings.shape == self.stats.shape
        ), f"{self.trajectory_labels.label_strings.shape} != {self.stats.shape}"

        assert self.sequence_labels is None or (
            self.sequence_labels.shape[-1] == self.stats.shape[-1]
        ), f"{self.sequence_labels.shape[-1]} != {self.stats.shape[-1]}"

        if self._layer_labels is None:
            if self.includes_output:
                self._layer_labels = np.array(
                    [*map(str, range(self.stats.shape[0] - 1)), "output"]
                )
            else:
                self._layer_labels = np.array([*map(str, range(self.stats.shape[0]))])

    def clip(self, min: float, max: float) -> "TrajectoryStatistic":
        """Return a new TrajectoryStatistic with the given min and max.

        Args:
            min : The minimum value to clip to.
            max : The maximum value to clip to.

        Returns:
            A new TrajectoryStatistic with the given min and max.
        """
        assert min < max, f"min must be less than max, got {min} >= {max}"
        return replace(
            self,
            stats=np.clip(self.stats, min, max),
            max=max,
            min=min,
        )

    def stride(self, stride: int) -> "TrajectoryStatistic":
        """Return a new TrajectoryStatistic with the given stride.

        Args:
            stride : The number of layers between each layer we keep.

        Returns:
            A new TrajectoryStatistic with the given stride.
        """
        assert stride > 0, f"stride must be positive, got {stride}"
        assert self._layer_labels is not None
        return replace(
            self,
            stats=_stride_keep_last(self.stats, stride),
            trajectory_labels=None
            if self.trajectory_labels is None
            else self.trajectory_labels.stride(stride),
            _layer_labels=None
            if self._layer_labels is None
            else _stride_keep_last(self._layer_labels, stride),
        )

    def heatmap(
        self,
        colorscale: str = "rdbu_r",
        log_scale: bool = False,
        **kwargs,
    ) -> go.Heatmap:
        """Returns a Plotly Heatmap object for this statistic.

        Args:
            colorscale : The colorscale to use for the heatmap.
            log_scale : Whether to use a log scale for the colorbar.
            **kwargs : Additional keyword arguments to pass to the Heatmap constructor.

        Returns:
            A plotly Heatmap where the x-axis is the sequence dimension, the y-axis is
            the layer dimension, and the color of each cell is the value of
            the statistic.
        """
        max = self.max if self.max is not None else np.max(self.stats)
        min = self.min if self.min is not None else np.min(self.stats)
        heatmap_kwargs: Dict[str, Any] = dict(
            y=self._layer_labels,
            z=self.stats if not log_scale else np.log10(self.stats),
            colorbar=dict(
<<<<<<< HEAD
                title=f"{self.name} ({self.units})",
=======
                title=f"{self.name} ({self.units})"
>>>>>>> 70bff18f
            ),
            colorscale=colorscale,
            zmax=max if not log_scale else np.log10(max),
            zmin=min if not log_scale else np.log10(min),
        )

        if log_scale:
            smallest_tick = np.ceil(np.log10(min))
            biggest_tick = np.floor(np.log10(max))
            tickvals = np.arange(smallest_tick, biggest_tick + 1)
            heatmap_kwargs["colorbar"] = dict(
                tickmode="array",
                tickvals=tickvals,
                ticktext=["10^{}".format(i) for i in tickvals],
            )

        if self.sequence_labels is not None:
            # Hack to ensure that Plotly doesn't de-duplicate the x-axis labels
            x_labels = [x + "\u200c" * i for i, x in enumerate(self.sequence_labels)]
            heatmap_kwargs.update(x=x_labels)

        if self.trajectory_labels is not None:
            heatmap_kwargs.update(
                text=self.trajectory_labels.label_strings,
                texttemplate="<b>%{text}</b>",
            )

            if self.trajectory_labels.hover_over_entries is not None:
                (
                    hovertemplate,
                    custom_data,
                ) = self.trajectory_labels.template_and_customdata()
                heatmap_kwargs.update(
                    hoverlabel=dict(bgcolor="rgb(42, 42, 50)", font_family="Monospace"),
                    customdata=custom_data,
                    hovertemplate=hovertemplate,
                )

        heatmap_kwargs.update(kwargs)
        return go.Heatmap(**heatmap_kwargs)

    def figure(
        self,
        title: str = "",
        colorscale: str = "rdbu_r",
        token_width: int = 80,
    ) -> go.Figure:
        """Produce a heatmap plot of the statistic.

        Args:
            title : The title of the plot.
            colorscale : The colorscale to use for the heatmap.
            token_width : The width of each token in the plot.

        Returns:
            The plotly heatmap figure.
        """
        heatmap = self.heatmap(colorscale)
        figure_width = 200 + token_width * self.stats.shape[1]

        fig = go.Figure(heatmap).update_layout(
            title_text=title,
            title_x=0.5,
            width=figure_width,
            xaxis_title="Input",
            yaxis_title="Layer",
        )

        return fig


def _stride_keep_last(x: NDArray, stride: int) -> NDArray:
    return np.concatenate([x[:-1:stride], [x[-1]]])<|MERGE_RESOLUTION|>--- conflicted
+++ resolved
@@ -178,11 +178,7 @@
             y=self._layer_labels,
             z=self.stats if not log_scale else np.log10(self.stats),
             colorbar=dict(
-<<<<<<< HEAD
-                title=f"{self.name} ({self.units})",
-=======
                 title=f"{self.name} ({self.units})"
->>>>>>> 70bff18f
             ),
             colorscale=colorscale,
             zmax=max if not log_scale else np.log10(max),
