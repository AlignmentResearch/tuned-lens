"""Provides tools for ablating layers of a transformer model."""
from ..model_surgery import get_transformer_layers
from .utils import derange
from contextlib import contextmanager
<<<<<<< HEAD
from typing import Callable, Literal, Sequence
=======
from typing import Literal, Optional
>>>>>>> 9399f9cf
import torch as th


@contextmanager
def ablate_layer(
    model: th.nn.Module,
    layer_index: int,
    method: Literal["resample", "mean", "zero"],
    *,
    mode: Literal["batch", "token"] = "batch",
):
    """Replace residual outputs of the specified layer with dummy values.

    If the method is "resample", the residuals are replaced with corresponding
    residuals from a randomly sampled sequence in the batch. If the method is "mean",
    the residuals are replaced with their minibatch means. If the method is "zero",
    all residuals are replaced with the zero vector.

    Args:
        model: The model to modify.
        layer_index: The index of the layer to modify.
        method: How to ablate the layer see above.
        mode: Whether to compute the mean only over the batch dimension or over the
            batch and token dimensions.
    """
    assert layer_index >= 0

    def ablate_hook(_, inputs, outputs):
        x, *_ = inputs
        y, *extras = outputs
        if method == "zero":
            return x, *extras

        residuals = y - x
        original_shape = x.shape
        if mode == "token":
            x = x.flatten(0, 1)
            residuals = residuals.flatten(0, 1)

        batch_size = x.shape[0]
        if batch_size < 2:
            raise ValueError("Mean ablation requires a batch size >= 2")

        if method == "resample":
            ablated = x + derange(residuals)
        elif method == "mean":
            ablated = x + residuals.mean(0, keepdim=True)
        else:
            raise ValueError(f"Unknown ablation method: {method}")

        return ablated.reshape(original_shape), *extras

    _, layers = get_transformer_layers(model)
    handle = layers[layer_index].register_forward_hook(ablate_hook)  # type: ignore

    try:
        yield model
    finally:
        handle.remove()<|MERGE_RESOLUTION|>--- conflicted
+++ resolved
@@ -2,11 +2,7 @@
 from ..model_surgery import get_transformer_layers
 from .utils import derange
 from contextlib import contextmanager
-<<<<<<< HEAD
-from typing import Callable, Literal, Sequence
-=======
-from typing import Literal, Optional
->>>>>>> 9399f9cf
+from typing import Literal
 import torch as th
 
 
