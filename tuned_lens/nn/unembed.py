--- conflicted
+++ resolved
@@ -1,26 +1,14 @@
 """Provides a class for mapping transformer hidden states to logits (and vice versa)."""
 import copy
-
 from dataclasses import dataclass
-<<<<<<< HEAD
-from torch.distributions import Distribution
-from transformers import PreTrainedModel
-from typing import cast, Literal, Optional
-from tuned_lens import model_surgery
-from tuned_lens.utils import tensor_hash
-import torch as th
-=======
-from typing import Callable, Literal, Optional, cast
+from typing import Literal, Optional, cast
 
 import torch as th
-from torch.autograd.functional import hessian
 from torch.distributions import Distribution
 from transformers import PreTrainedModel
 
-from tuned_lens.model_surgery import get_final_norm, get_transformer_layers
-from tuned_lens.stats import kl_divergence
-from tuned_lens.utils import maybe_unpack, tensor_hash
->>>>>>> d98d74a3
+from tuned_lens import model_surgery
+from tuned_lens.utils import tensor_hash
 
 
 @dataclass
