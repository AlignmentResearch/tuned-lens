--- conflicted
+++ resolved
@@ -1,75 +1,8 @@
-<<<<<<< HEAD
-"""Narest neighbors and the spearman corelation for logit vectors."""
-from typing import Optional, NamedTuple
-import math
-import torch as th
-
-
-class NearestNeighbors(NamedTuple):
-    """Return type of `nearest_neighbors`."""
-
-    kl_divergences: th.Tensor
-    indices: th.Tensor
-
-
-def nearest_neighbors(x: th.Tensor) -> NearestNeighbors:
-    """Find index of the KL nearest neighbor of each logit vector in a batch.
-
-    Args:
-        x: Tensor of shape [..., N, C] where C is the number of classes and N is the
-            number of logit vectors from which neighbors are selected.
-
-    Returns:
-        A namedtuple of tensors with shape [..., N]. The first tensor contains the KL
-        divergence of each logit vector to its nearest neighbor. The second tensor
-        contains the indices of the neighbors along the penultimate dimension of `x`.
-    """
-    # Normalize logits to log probabilities
-    log_p = x.log_softmax(-1)
-
-    # Matrix of pairwise cross-entropies
-    H = -log_p.exp() @ log_p.mT
-
-    # The second smallest value in each row is the nearest neighbor
-    H_p_q, indices = H.kthvalue(2)
-    return NearestNeighbors(
-        # KL = H(P, Q) - H(P)
-        H_p_q - th.linalg.diagonal(H),
-        indices,
-    )
-
-
-def sample_neighbors(
-    x: th.Tensor, tau: float = 1.0, *, generator: Optional[th.Generator] = None
-):
-    """Sample neighbors q of logit vectors p, inversely proportional to KL(p, q)."""
-    # If temperature is infinite, sample uniformly
-    if not math.isfinite(tau):
-        return th.randperm(x.shape[0], device=x.device, generator=generator)
-
-    # Matrix of pairwise cross-entropies
-    log_p = x.log_softmax(-1)
-    H = -log_p.exp() @ log_p.mT
-
-    # If temperature is zero, sample the nearest neighbor
-    if tau == 0.0:
-        # The second smallest value in each row is the nearest neighbor
-        return H.kthvalue(2).indices
-
-    kl = H - th.linalg.diagonal(H).unsqueeze(-1)
-    th.linalg.diagonal(kl).fill_(th.inf)
-    dist = kl.neg().div(tau).softmax(-1)
-
-    samples = dist.flatten(0, -2).multinomial(1, generator=generator)
-    return samples.view(*dist.shape[:-1])
-
-
-=======
+"""Provides implementation of spearman corelation for logit vectors."""
 from typing import Optional
 import torch as th
 
 
->>>>>>> 9399f9cf
 def spearmanr(
     x1: th.Tensor, x2: Optional[th.Tensor] = None, dim: int = -1
 ) -> th.Tensor:
