"""Evaluation loop for the tuned lens model."""
import json
import logging
import re
from collections import defaultdict
from dataclasses import dataclass
from itertools import islice
from pathlib import Path
from typing import Optional

import torch as th
from simple_parsing import field
from tqdm.auto import tqdm
from transformers import AutoModelForCausalLM, PreTrainedModel

from tuned_lens.nn.lenses import Lens, LogitLens, TunedLens
from tuned_lens.scripts.ingredients import (
    Data,
    Distributed,
    Model,
)
from tuned_lens.utils import (
    maybe_all_reduce,
    pytree_map,
    pytree_stack,
    shift_labels,
    shift_preds,
)


@dataclass
class Eval:
    """Type hinting for CLI args."""

    data: Data

    model: Model

    dist: Distributed

<<<<<<< HEAD
    output: Path = field(alias=["-o"])
    """Folder to save the eval results to."""

    lens_name: Optional[str] = field(alias=["-l"], default=None)
=======
    limit: int
    """Number of batches to evaluate on. If None, will use the entire dataset."""

    lens: Optional[str] = field(alias=["-l"], default=None)
>>>>>>> 7e7ef663
    """Path to the tuned lens model."""

    lens_types: list[str] = field(default_factory=lambda: ["logit"])
    """Types of lenses to evaluate."""

    seed: int = 42
    """Random seed used for data shuffling."""

<<<<<<< HEAD
    tokens: Optional[int] = None
    """Number of tokens to evaluate on. If None, will use the entire dataset."""
=======
    output: Optional[Path] = field(alias=["-o"], default=None)
    """JSON file to save the eval results to."""

    transfer: Optional[bool] = field(action="store_true")
    """Evaluate how well probes transfer to other layers."""
>>>>>>> 7e7ef663

    token_shift: Optional[int] = None
    """How to shift the labels wrt the input tokens (1 = next token, 0 = current token,
    -1 = previous token, etc.)"""

<<<<<<< HEAD
    per_gpu_batch_size: int = 1
    """Number of samples to try to fit on a GPU at once."""

    def load_lens(self, model: PreTrainedModel) -> dict[str, Lens]:
=======
    residual_stats: bool = field(action="store_true")

    def load_lens(self, model) -> Lens:
>>>>>>> 7e7ef663
        """Load the tuned lens model."""
        lenses = {}
        for lens_type in self.lens_types:
            if lens_type == "logit":
                lenses["logit"] = LogitLens.from_model(model)
            elif lens_type == "tuned":
                if self.lens_name is None:
                    raise ValueError(
                        "Must specify a lens name when evaluating a tuned lens."
                    )
                lenses[
                    f"tuned[{model.config.name_or_path}]"
                ] = TunedLens.from_model_and_pretrained(model, self.lens_name)
            elif match := re.match(r"tuned\[([a-zA-Z0-9/\.\-]+)\]", lens_type):
                if self.lens_name is None:
                    raise ValueError(
                        "Must specify a lens name when evaluating a tuned lens."
                    )
                model_name = match.group(1)
                new_model = AutoModelForCausalLM.from_pretrained(  # type: ignore
                    model_name,
                    low_cpu_mem_usage=True,
                    torch_dtype="auto",
                )
                lenses[f"tuned[{model_name}]"] = TunedLens.from_model_and_pretrained(
                    new_model, self.lens_name
                )
            else:
                raise ValueError(f"Unknown lens type: {lens_type}")
        return lenses

    def calculate_batch_limit(self, tokens_per_sample: int):
        """Calculate the total number of batches to evaluate on."""
        assert self.tokens is not None
        global_batch_size = self.dist.world_size * self.per_gpu_batch_size
        tokens_per_batch = global_batch_size * tokens_per_sample
        return self.tokens // tokens_per_batch

    @th.autocast("cuda", enabled=th.cuda.is_available())
    @th.no_grad()
    def execute(self):
        """Evaluates a TunedLens model against a transformer on a dataset."""
        # Load model, tokenizer, data, and lens
        self.dist.init()
<<<<<<< HEAD
        model = tokenizer = data = lenses = nats_to_bpb = None
=======
        model = tokenizer = data = lens = nats_to_bpb = model_name = None

        # See comment in train_loop.py for why we do this
        load_device = self.dist.device if not self.dist.fsdp else None
>>>>>>> 7e7ef663
        if self.dist.primary:
            # Let the primary processes populate the cache
            model, tokenizer = self.model.load(load_device)
            data, nats_to_bpb = self.data.load(tokenizer)
            lenses = self.load_lens(model)

        self.dist.barrier()  # Wait for primary to finish filling the cache

        if not self.dist.primary:
            # Let the non-primary processes load from the cache
            model, tokenizer = self.model.load(load_device, must_use_cache=True)
            data, nats_to_bpb = self.data.load(tokenizer)
            lenses = self.load_lens(model)

        assert model and tokenizer and data and lenses and nats_to_bpb

        model = self.dist.shard_model(model)
        # Note since we are not training we can just move the lens to the device.
        # No need to use DDP
<<<<<<< HEAD
        lenses = {name: lens.to(self.dist.device) for name, lens in lenses.items()}
        data = self.dist.shard_dataset(data)

        dl = DataLoader(
            data.shuffle(seed=self.seed),  # type: ignore[arg-type],
            batch_size=self.per_gpu_batch_size,
        )

        for lens in lenses.values():
            lens.eval()

        if self.tokens is not None:
            tokens_per_sample = len(data[0]["input_ids"])
            batch_limit = self.calculate_batch_limit(tokens_per_sample)
            assert batch_limit > 0, "Batch limit must be positive."
            assert batch_limit <= len(
                dl
            ), "Not enough data to evaluate on that many tokens."
            dl = islice(dl, batch_limit)
            total = batch_limit
=======
        lens = lens.to(self.dist.device)
        dl = self.dist.data_loader(data)

        lens.eval()

        dl = islice(dl, self.limit)
        total = self.limit

        *_, model_name = model.config.name_or_path.split("/")

        if self.lens:
            root_dir = Path(self.lens, "tuned-lens-eval")
>>>>>>> 7e7ef663
        else:
            total = len(dl) - len(dl) % self.dist.world_size

        root_dir = self.output

        root_dir.mkdir(exist_ok=True, parents=True)

        L = model.config.num_hidden_layers
        batches = []

        self.dist.barrier()
        print(f"All processes initialized. Running evaluation on {total} batches.")

        pbar = tqdm(dl, desc="Evaluating", position=self.dist.rank, total=total)
        for batch in pbar:
            batch = self.dist.send_to_device(batch)
            output = model(**batch, output_hidden_states=True)

            hidden_states = output.hidden_states[:-1]

            shift = self.token_shift if self.token_shift is not None else 1
            final_lps = output.logits.log_softmax(dim=-1)

            final_probs = final_lps.exp()
            assert not th.isnan(output.logits).any(), "Logits are NaN"

            labels = shift_labels(batch["input_ids"], shift)

            def nested_dict():
                return defaultdict(nested_dict)

            batch_output = nested_dict()

            # Compute tuned lens eval and statistics if applicable
            for j, h in zip(range(L), hidden_states):
                name = f"layer_{j}"
                for lens_type, lens in lenses.items():
                    lens_lps = lens(h, idx=j).log_softmax(dim=-1)
                    lens_probs = lens_lps.exp()

                    # Handle the case where the model has more/less tokens than the lens
                    if final_lps.shape[-1] != lens_lps.shape[-1]:
                        logging.warning(
                            "Lens has different number of tokens than model."
                        )

                    common_vocab = min(final_lps.shape[-1], lens_lps.shape[-1])
                    trunc_final_lps = final_lps[..., :common_vocab]
                    trunc_lens_lps = lens_lps[..., :common_vocab]
                    trunc_final_probs = final_probs[..., :common_vocab]
                    trunc_lens_probs = lens_probs[..., :common_vocab]

                    batch_output[lens_type]["ce"][
                        name
                    ] = th.nn.functional.cross_entropy(
                        shift_preds(trunc_lens_lps, shift).flatten(0, 1),
                        labels.flatten(),
                        reduction="none",
                    )

                    batch_output[lens_type]["entropy"][name] = th.sum(
                        -trunc_lens_probs * trunc_lens_lps, dim=-1
                    )
                    batch_output[lens_type]["kl"][name] = th.sum(
                        trunc_final_probs * (trunc_final_lps - trunc_lens_lps), dim=-1
                    )

            batch_output["baseline_ce"]["final"] = th.nn.functional.cross_entropy(
                shift_preds(final_lps, shift).flatten(0, 1),
                labels.flatten(),
                reduction="none",
            )
            batch_output["baseline_entropy"]["final"] = th.sum(
                -final_probs * final_lps, dim=-1
            )
            batches.append(pytree_map(th.mean, batch_output))  # type: ignore[arg-type]

        pbar.close()
        agg = pytree_map(lambda x: nats_to_bpb * x.mean(), pytree_stack(batches))
        agg = pytree_map(lambda x: maybe_all_reduce(x), agg)
        agg = pytree_map(lambda x: x.cpu().numpy().item(), agg)
        assert isinstance(agg, dict)

        batches = pytree_map(lambda x: nats_to_bpb * x, batches)
        batches = pytree_map(lambda x: maybe_all_reduce(x), batches)
        batches = pytree_map(lambda x: x.cpu().item(), batches)
        assert isinstance(batches, list)

        if self.dist.primary:
            with (root_dir / "batches.jsonl").open("w") as f:
                json.dump(batches, f)

            with (root_dir / "aggregate_metrics.json").open("w") as f:
                json.dump(agg, f)<|MERGE_RESOLUTION|>--- conflicted
+++ resolved
@@ -38,17 +38,10 @@
 
     dist: Distributed
 
-<<<<<<< HEAD
     output: Path = field(alias=["-o"])
     """Folder to save the eval results to."""
 
     lens_name: Optional[str] = field(alias=["-l"], default=None)
-=======
-    limit: int
-    """Number of batches to evaluate on. If None, will use the entire dataset."""
-
-    lens: Optional[str] = field(alias=["-l"], default=None)
->>>>>>> 7e7ef663
     """Path to the tuned lens model."""
 
     lens_types: list[str] = field(default_factory=lambda: ["logit"])
@@ -57,31 +50,17 @@
     seed: int = 42
     """Random seed used for data shuffling."""
 
-<<<<<<< HEAD
     tokens: Optional[int] = None
     """Number of tokens to evaluate on. If None, will use the entire dataset."""
-=======
-    output: Optional[Path] = field(alias=["-o"], default=None)
-    """JSON file to save the eval results to."""
-
-    transfer: Optional[bool] = field(action="store_true")
-    """Evaluate how well probes transfer to other layers."""
->>>>>>> 7e7ef663
 
     token_shift: Optional[int] = None
     """How to shift the labels wrt the input tokens (1 = next token, 0 = current token,
     -1 = previous token, etc.)"""
 
-<<<<<<< HEAD
     per_gpu_batch_size: int = 1
     """Number of samples to try to fit on a GPU at once."""
 
     def load_lens(self, model: PreTrainedModel) -> dict[str, Lens]:
-=======
-    residual_stats: bool = field(action="store_true")
-
-    def load_lens(self, model) -> Lens:
->>>>>>> 7e7ef663
         """Load the tuned lens model."""
         lenses = {}
         for lens_type in self.lens_types:
@@ -126,14 +105,10 @@
         """Evaluates a TunedLens model against a transformer on a dataset."""
         # Load model, tokenizer, data, and lens
         self.dist.init()
-<<<<<<< HEAD
         model = tokenizer = data = lenses = nats_to_bpb = None
-=======
-        model = tokenizer = data = lens = nats_to_bpb = model_name = None
 
         # See comment in train_loop.py for why we do this
         load_device = self.dist.device if not self.dist.fsdp else None
->>>>>>> 7e7ef663
         if self.dist.primary:
             # Let the primary processes populate the cache
             model, tokenizer = self.model.load(load_device)
@@ -153,14 +128,8 @@
         model = self.dist.shard_model(model)
         # Note since we are not training we can just move the lens to the device.
         # No need to use DDP
-<<<<<<< HEAD
         lenses = {name: lens.to(self.dist.device) for name, lens in lenses.items()}
-        data = self.dist.shard_dataset(data)
-
-        dl = DataLoader(
-            data.shuffle(seed=self.seed),  # type: ignore[arg-type],
-            batch_size=self.per_gpu_batch_size,
-        )
+        dl = self.dist.data_loader(data)
 
         for lens in lenses.values():
             lens.eval()
@@ -169,27 +138,10 @@
             tokens_per_sample = len(data[0]["input_ids"])
             batch_limit = self.calculate_batch_limit(tokens_per_sample)
             assert batch_limit > 0, "Batch limit must be positive."
-            assert batch_limit <= len(
-                dl
-            ), "Not enough data to evaluate on that many tokens."
             dl = islice(dl, batch_limit)
             total = batch_limit
-=======
-        lens = lens.to(self.dist.device)
-        dl = self.dist.data_loader(data)
-
-        lens.eval()
-
-        dl = islice(dl, self.limit)
-        total = self.limit
-
-        *_, model_name = model.config.name_or_path.split("/")
-
-        if self.lens:
-            root_dir = Path(self.lens, "tuned-lens-eval")
->>>>>>> 7e7ef663
         else:
-            total = len(dl) - len(dl) % self.dist.world_size
+            total = len(data) // self.dist.world_size
 
         root_dir = self.output
 
