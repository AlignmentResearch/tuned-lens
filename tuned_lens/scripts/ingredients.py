"""Shared configuration for the scripts."""
import enum
import logging
import os
from dataclasses import dataclass
from datetime import timedelta
from functools import partial
from typing import Optional, Union

import torch as th
import torch.distributed as dist
from datasets import Dataset, DatasetDict, load_dataset
from simple_parsing import field
from torch.distributed.fsdp import (
    CPUOffload,
    FullyShardedDataParallel,
    MixedPrecision,
)
from torch.distributed.fsdp.wrap import transformer_auto_wrap_policy
from torch.distributed.optim import ZeroRedundancyOptimizer
from torch.nn.parallel import DistributedDataParallel as DDP
from torchdata import dataloader2, datapipes
from transformers import (
    AutoModelForCausalLM,
    AutoTokenizer,
    PreTrainedModel,
    PreTrainedTokenizerBase,
    get_linear_schedule_with_warmup,
)
from typing_extensions import Literal

from tuned_lens.data import (
    chunk_and_tokenize,
)
from tuned_lens.model_surgery import get_transformer_layers
from tuned_lens.nn.lenses import Lens
from tuned_lens.utils import (
    TreeType,
    handle_name_conflicts,
    send_to_device,
)

logger = logging.getLogger(__name__)


@dataclass
class Data:
    """Configuration for the dataset."""

    name: list[str] = field(default_factory=lambda: ["the_pile", "all"], nargs="*")
    """Name of dataset to use. Can either be a local .jsonl file or a name
    suitable to be passed to the HuggingFace load_dataset function."""

    split: str = "validation"
    """Split of the dataset to use."""

    text_column: str = "text"
    """Column of the dataset containing text to run the model on."""

    revision: Optional[str] = None
    """The revision of the dataset to use"""

    max_length: int = 2048
    """The maximum length of the input sequences."""

    dataset_shuffle: bool = False
    """Whether to shuffle the dataset."""

    dataset_shuffle_seed: int = 42
    """Seed to use for shuffling the dataset"""

    def load(self, tokenizer: PreTrainedTokenizerBase) -> tuple[Dataset, float]:
        """Load the dataset, tokenize it and compute nats_to_bpb."""
        logger.info(f"Loading dataset '{' '.join(self.name)}'")
        logger.debug(f"Using split '{self.split}', revision '{self.revision}'")

        if len(self.name) == 1 and self.name[0].endswith(".jsonl"):
            dataset = Dataset.from_json(self.name[0])
            assert isinstance(dataset, Dataset)
        else:
            dataset = load_dataset(*self.name, split=self.split, revision=self.revision)
            if not isinstance(dataset, (Dataset, DatasetDict)):
                raise ValueError(
                    "Only Dataset and DatasetDict instances are supported."
                )
<<<<<<< HEAD

        if self.dataset_shuffle:
            dataset = dataset.shuffle(self.dataset_shuffle_seed)

=======
        logger.debug(f"Dataset has {len(dataset)} samples.")
        logger.debug(f"Dataset columns: {dataset.column_names}")
        logger.debug("Beginning tokenization...")
>>>>>>> 51e988b7
        processed, nats_to_bpb = chunk_and_tokenize(
            dataset,
            tokenizer,
            text_key=self.text_column,
            max_length=self.max_length,
        )

        logger.info(f"Using nats per token to bits per byte ratio: {nats_to_bpb}")

        assert isinstance(processed, Dataset)

        return processed, nats_to_bpb


@dataclass
class Model:
    """Configuration for the model and tokenizer."""

    name: str
    """Name of model to use in the Huggingface Hub."""

    precision: Literal["auto", "bfloat16", "float16", "float32", "int8"] = "auto"
    """Precision in which to load the model weights."""

    revision: str = "main"
    """Git revision to use for pretrained models."""

    slow_tokenizer: bool = field(action="store_true")
    """Use a slow tokenizer."""

    tokenizer: Optional[str] = None
    """Name of pretrained tokenizer to use from the Huggingface Hub. If None, will use
    AutoTokenizer.from_pretrained('<model name>')."""

    tokenizer_type: Optional[str] = None
    """Name of tokenizer class to use. If None, will use AutoTokenizer."""

    def load_tokenizer(self, must_use_cache: bool = False) -> PreTrainedTokenizerBase:
        """Load the tokenizer from huggingface hub."""
        with handle_name_conflicts():
            tokenizer = AutoTokenizer.from_pretrained(
                self.tokenizer or self.name,
                revision=self.revision,
                use_fast=not self.slow_tokenizer,
                tokenizer_type=self.tokenizer_type,
                local_files_only=must_use_cache,
            )

        assert isinstance(tokenizer, PreTrainedTokenizerBase)
        return tokenizer

    def load(
        self, device: Optional[th.device], must_use_cache: bool = False
    ) -> tuple[PreTrainedModel, PreTrainedTokenizerBase]:
        """Load the model and tokenizer.

        Args:
            device: The device to load the model on. Implemented with the `device_map`
                argument of `AutoModelForCausalLM.from_pretrained`.
            must_use_cache: If True, will raise an error if the model is not cached.
        """
        logger.info(f"Loading pretrained weights for '{self.name}'...")
        logger.debug(
            "Using revision {revision} dtype {dtype}, and device {device}".format(
                revision=self.revision, dtype=self.precision, device=device
            )
        )

        try:
            dtype = {
                "auto": "auto",
                "bfloat16": th.bfloat16,
                "float16": th.float16,
                "float32": th.float32,
                # `bitsandbytes` requires weights to initially be in fp16
                "int8": th.float16,
            }[self.precision]
        except KeyError as e:
            raise ValueError(f"Unknown precision: {self.precision}") from e

        with handle_name_conflicts():
            model = AutoModelForCausalLM.from_pretrained(  # type: ignore
                self.name,
                device_map={"": device} if device is not None else None,
                load_in_8bit=self.precision == "int8",
                low_cpu_mem_usage=True,
                revision=self.revision,
                torch_dtype=dtype,
                local_files_only=must_use_cache,
            )

        assert isinstance(model, PreTrainedModel)
        model.eval()
        model.requires_grad_(False)

        return model, self.load_tokenizer(must_use_cache=must_use_cache)


class OptimizerOption(enum.Enum):
    """Options for the optimizer to use when training the model."""

    ADAM = "adam"
    SGD = "sgd"


@dataclass
class Optimizer:
    """Configuration for the optimizer."""

    weight_decay: float = 1e-3
    """Weight decay coefficient."""

    lr_scale: float = 1.0
    """The default LR (1e-3 for Adam, 1.0 for SGD) is scaled by this factor."""

    momentum: float = 0.9
    """Momentum coefficient for SGD, or beta1 for Adam."""

    zero: Optional[bool] = field(action="store_true")
    """Use ZeroRedundancyOptimizer."""

    optimizer: OptimizerOption = OptimizerOption.SGD
    """The type of optimizer to use."""

    warmup_steps: Optional[int] = None
    """Number of warmup steps. Defaults to min(0.2 * num_steps, 1000) for Adam and 0
    for SGD."""

    def create_scheduler(
        self, opt: th.optim.Optimizer, num_steps: int
    ) -> th.optim.lr_scheduler.LambdaLR:
        """Create the LR scheduler."""
        if self.warmup_steps is None:
            # Adam generally performs poorly without an LR warmup
            if self.optimizer == "adam":
                self.warmup_steps = min(1000, num_steps // 5)
                logger.info(f"Using {self.warmup_steps} LR warmup steps for Adam")
            else:
                self.warmup_steps = 0

        scheduler = get_linear_schedule_with_warmup(
            opt, self.warmup_steps, num_steps - self.warmup_steps
        )

        return scheduler

    def create_optim(self, params: list[th.nn.Parameter]) -> th.optim.Optimizer:
        """Create the optimizer."""
        # Don't train things that don't need gradients
        β = self.momentum
        if self.optimizer == OptimizerOption.SGD:
            config = dict(
                # PyTorch's implementation effectively scales the LR by 1 / (1 - β),
                # so we undo that here. See https://www.youtube.com/watch?v=k8fTYJPd3_I
                # for discussion. Once we do this, the optimal LR seems to be unity.
                lr=self.lr_scale * (1 - β),
                momentum=β,
                # Empirically Nesterov momentum seems to improve convergence speed.
                nesterov=True,
                weight_decay=self.weight_decay,
            )
            opt_class = th.optim.SGD
        elif self.optimizer == OptimizerOption.ADAM:
            config = dict(
                # Helps convergence slightly by ensuring that the LR actually decays
                amsgrad=True,
                betas=(β, 0.999),
                lr=self.lr_scale * 1e-3,
                weight_decay=self.weight_decay,
            )
            opt_class = th.optim.Adam
        else:
            raise ValueError(f"Unknown optimizer '{self.optimizer}'")

        if self.zero:
            opt = ZeroRedundancyOptimizer(params, optimizer_class=opt_class, **config)
        else:
            opt = opt_class(params, **config)  # type: ignore[call-arg]

        return opt

    def per_parameter_optim_state_size(self) -> int:
        """The number of elements in the optimizer state per parameter."""
        return 2 if self.optimizer == OptimizerOption.ADAM else 1


@dataclass
class Distributed:
    """Configuration and utilities for distributing the model."""

    fsdp: bool = field(action="store_true")
    """Run the model with Fully Sharded Data Parallelism."""

    cpu_offload: bool = field(action="store_true")
    """Use CPU offloading. Must be combined with fsdp"""

    nccl_timeout: int = 1200  # 20 minutes
    """Timeout for NCCL operations in seconds."""

    per_gpu_batch_size: int = 1
    """The batch size per GPU."""

    @property
    def rank(self) -> int:
        """The rank of this process.

        Note that in general this is not the same as the local rank.
        However, for single-node training, the local rank is the same as the
        global rank.
        """
        return int(os.environ["RANK"]) if dist.is_initialized() else 0

    @property
    def local_rank(self) -> int:
        """The local rank of this process."""
        return int(os.environ["LOCAL_RANK"]) if dist.is_initialized() else 0

    @property
    def world_size(self) -> int:
        """Get the world size from torch.distributed."""
        return int(os.environ["WORLD_SIZE"]) if dist.is_initialized() else 1

    @property
    def primary(self) -> bool:
        """Whether this is the rank 0 process."""
        return self.rank == 0

    @property
    def device(self) -> th.device:
        """The device associated with this process."""
        return (
            th.device("cuda", self.local_rank)
            if th.cuda.is_available()
            else th.device("cpu")
        )

    def shard_model(
        self, model: PreTrainedModel
    ) -> Union[FullyShardedDataParallel, PreTrainedModel]:
        """Shard the model using Fully Sharded Data Parallelism if needed."""
        if self.fsdp:
            _, layers = get_transformer_layers(model)
            layer_cls = type(layers[0])
            logger.info(
                f"Using '{layer_cls.__name__}' for transformer_auto_wrap_policy."
            )
            return FullyShardedDataParallel(
                model,
                auto_wrap_policy=partial(
                    transformer_auto_wrap_policy, transformer_layer_cls={layer_cls}
                ),
                cpu_offload=CPUOffload(offload_params=self.cpu_offload),
                device_id=self.rank,
                # This turns out to be important for training speed
                forward_prefetch=True,
                mixed_precision=MixedPrecision(
                    param_dtype=th.float16,
                    reduce_dtype=th.float16,
                    buffer_dtype=th.float16,
                ),
            )
        elif self.cpu_offload:
            raise ValueError("CPU offload requires FSDP.")
        else:
            return model

    def distribute_lens(self, lens: Lens) -> Union[DDP, Lens]:
        """Distribute the lens using DistributedDataParallel and send lens to device."""
        logger.debug(f"Sending Lens to device {self.device}")
        if self.world_size > 1:
            lens.to(self.device)
            logger.debug("Distributing the lens across the GPUS using DDP ...")
            return DDP(lens, device_ids=[self.local_rank], find_unused_parameters=True)
        else:
            return lens.to(self.device)

    def data_loader(
        self,
        dataset: Dataset,
    ) -> dataloader2.DataLoader2:
        """Shard the dataset based on local rank."""
        dp = datapipes.iter.IterableWrapper(dataset)
        if self.world_size > 1:
            rs = dataloader2.DistributedReadingService()
        else:
            rs = None

        dp = dp.sharding_filter()
        dp = dp.batch(self.per_gpu_batch_size)
        dp = dp.collate()
        return dataloader2.DataLoader2(dp, reading_service=rs)

    def init(self):
        """Initialize distributed process group if started with elastic launch."""
        # Support both distributed and non-distributed training
        local_rank = os.environ.get("LOCAL_RANK")
        if local_rank is not None:
            dist.init_process_group(
                "nccl", timeout=timedelta(seconds=self.nccl_timeout)
            )
            assert (
                th.cuda.is_available()
            ), "CUDA must be available for distributed training"
            th.cuda.set_device(self.local_rank)

    def barrier(self) -> None:
        """Barrier for all processes."""
        if dist.is_initialized():
            dist.barrier()

    def send_to_device(self, pytree: TreeType) -> TreeType:
        """Move pytree to the current device."""
        return send_to_device(pytree, self.device)<|MERGE_RESOLUTION|>--- conflicted
+++ resolved
@@ -83,16 +83,16 @@
                 raise ValueError(
                     "Only Dataset and DatasetDict instances are supported."
                 )
-<<<<<<< HEAD
-
-        if self.dataset_shuffle:
-            dataset = dataset.shuffle(self.dataset_shuffle_seed)
-
-=======
+
+
         logger.debug(f"Dataset has {len(dataset)} samples.")
         logger.debug(f"Dataset columns: {dataset.column_names}")
+
+        if self.dataset_shuffle:
+            logger.debug(f"Shuffling dataset with seed: {self.dataset_shuffle_seed}")
+            dataset = dataset.shuffle(self.dataset_shuffle_seed)
+
         logger.debug("Beginning tokenization...")
->>>>>>> 51e988b7
         processed, nats_to_bpb = chunk_and_tokenize(
             dataset,
             tokenizer,
