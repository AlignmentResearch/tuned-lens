--- conflicted
+++ resolved
@@ -263,16 +263,13 @@
     cpu_offload: bool = field(action="store_true")
     """Use CPU offloading. Must be combined with fsdp"""
 
-<<<<<<< HEAD
     nccl_timeout: int = 1200  # 20 minutes
     """Timeout for NCCL operations in seconds."""
-=======
     seed: int = 0
     """Seed used for shuffling the data."""
 
     per_gpu_batch_size: int = 1
     """The batch size per GPU."""
->>>>>>> 7e7ef663
 
     @property
     def rank(self) -> int:
